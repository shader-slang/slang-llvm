
#include "clang/Basic/Stack.h"
#include "clang/Basic/TargetOptions.h"
#include "clang/CodeGen/ObjectFilePCHContainerOperations.h"
#include "clang/Config/config.h"
#include "clang/Driver/DriverDiagnostic.h"
#include "clang/Driver/Options.h"
#include "clang/Frontend/CompilerInstance.h"
#include "clang/Frontend/CompilerInvocation.h"
#include "clang/Frontend/FrontendDiagnostic.h"
#include "clang/Frontend/TextDiagnosticBuffer.h"
#include "clang/Frontend/TextDiagnosticPrinter.h"
#include "clang/Frontend/Utils.h"
#include "clang/FrontendTool/Utils.h"

#include "clang/Frontend/FrontendAction.h"
#include "clang/CodeGen/CodeGenAction.h"
#include "clang/Basic/Version.h"

#include "llvm/ADT/Statistic.h"
#include "llvm/Config/llvm-config.h"
#include "llvm/LinkAllPasses.h"
#include "llvm/Option/Arg.h"
#include "llvm/Option/ArgList.h"
#include "llvm/Option/OptTable.h"
#include "llvm/Support/BuryPointer.h"
#include "llvm/Support/Compiler.h"
#include "llvm/Support/ErrorHandling.h"
#include "llvm/Support/ManagedStatic.h"
#include "llvm/Support/Path.h"
#include "llvm/Support/Process.h"
#include "llvm/Support/Signals.h"
#include "llvm/Support/TargetRegistry.h"
#include "llvm/Support/TargetSelect.h"
#include "llvm/Support/TimeProfiler.h"
#include "llvm/Support/Timer.h"

#include "llvm/Support/raw_ostream.h"

#include "llvm/Target/TargetMachine.h"

// Jit
#include "llvm/ExecutionEngine/JITEventListener.h"
#include "llvm/ExecutionEngine/JITLink/JITLinkMemoryManager.h"

#include "llvm/ExecutionEngine/Orc/ExecutionUtils.h"
#include "llvm/ExecutionEngine/Orc/LLJIT.h"

#include "llvm/ExecutionEngine/Orc/ThreadSafeModule.h"

#include "llvm/ExecutionEngine/JITSymbol.h"

#include "llvm/IR/LLVMContext.h"
#include "llvm/IRReader/IRReader.h"

// Slang

#include <slang.h>
#include <slang-com-helper.h>
#include <slang-com-ptr.h>

#include <core/slang-list.h>
#include <core/slang-string.h>


// Slang core

#include <core/slang-string.h>

#include <stdio.h>

// We want to make math functions available to the JIT
<<<<<<< HEAD
#if SLANG_GCC_FAMILY && __GNUC__ < 6
#   include <cmath>
#   define SLANG_PRELUDE_STD std::
#else
#   include <math.h>
#   define SLANG_PRELUDE_STD
#endif
=======
#include <math.h>
>>>>>>> 2e24d9d2

namespace slang_clang {

using namespace clang;

using namespace llvm::opt;
using namespace llvm;
using namespace llvm::orc;

static void _ensureSufficientStack() {}

static void _llvmErrorHandler(void* userData, const std::string& message, bool genCrashDiag)
{
    DiagnosticsEngine& diags = *static_cast<DiagnosticsEngine*>(userData);
    diags.Report(diag::err_fe_error_backend) << message;

    // Run the interrupt handlers to make sure any special cleanups get done, in
    // particular that we remove files registered with RemoveFileOnSignal.
    llvm::sys::RunInterruptHandlers();

    // We cannot recover from llvm errors.  (!)
    // 
    // Returning nothing, will still cause LLVM to exit the process.
}

class BufferedDiagnosticConsumer : public clang::DiagnosticConsumer
{
public:
    struct Entry
    {
        DiagnosticsEngine::Level level;
        SourceLocation location;
        Slang::String text;
    };

    void HandleDiagnostic(DiagnosticsEngine::Level level, const Diagnostic& info) override
    {
        Entry entry;

        SmallString<100> text;
        info.FormatDiagnostic(text);

        entry.level = level;
        entry.location = info.getLocation();
        entry.text = text.c_str();

        // Work out what the location is
        auto& sourceManager = info.getSourceManager();

        // Gets the file/line number 
        const bool useLineDirectives = true;
        const PresumedLoc presumedLoc = sourceManager.getPresumedLoc(entry.location, useLineDirectives);

        m_entries.add(entry);
    }

    bool hasError() const
    {
        for (const auto& entry : m_entries)
        {
            if (entry.level == DiagnosticsEngine::Level::Fatal ||
                entry.level == DiagnosticsEngine::Level::Error)
            {
                return true;
            }
        }

        return false;
    }

    Slang::List<Entry> m_entries;
};

<<<<<<< HEAD
/*
* If I define all the functions in such a way that I can test here, then that might be handy. Actually doing that
* means I don't have to put anything inside of the prelude, because I could just generate code to add the prototypes.
*/



/*
* So a question is how to make the prototypes available for these functions. They would need to be defined before the
* the prelude - or potentially in the prelude.
*
* That I could have a define that handled this in the prelude - such as SLANG_LLVM_JIT (say), and in doing so remove
* the whole definition issue.
*
* Note that inside this file - we do need to have the special handling to be able to access said functions. 
*/

struct NameAndFunc
{
    typedef void (*Func)();

    const char* name;
    Func func;
};

#define SLANG_LLVM_EXPAND(x) x

#define SLANG_LLVM_FUNC(name, cppName, retType, paramTypes) NameAndFunc{ #name, (NameAndFunc::Func)static_cast<retType (*) paramTypes>(&SLANG_LLVM_EXPAND(cppName)) },

// Implementations of maths functions available to JIT
static float F32_frexp(float x, float* e)
{
    int ei;
    float m = ::frexpf(x, &ei);
    *e = float(ei);
    return m;
}

static double F64_frexp(double x, double* e)
{
    int ei;
    double m = ::frexp(x, &ei);
    *e = float(ei);
    return m;
}

// These are only the functions that cannot be implemented with 'reasonable performance' in the prelude.
// It is assumed that calling from JIT to C function whilst not super expensive, is an issue. 

// name, cppName, retType, paramTypes
#define SLANG_LLVM_FUNCS(x) \
    x(F64_ceil, ceil, double, (double)) \
    x(F64_floor, floor, double, (double)) \
    x(F64_round, round, double, (double)) \
    x(F64_sin, sin, double, (double)) \
    x(F64_cos, cos, double, (double)) \
    x(F64_tan, tan, double, (double)) \
    x(F64_asin, asin, double, (double)) \
    x(F64_acos, acos, double, (double)) \
    x(F64_atan, atan, double, (double)) \
    x(F64_sinh, sinh, double, (double)) \
    x(F64_cosh, cosh, double, (double)) \
    x(F64_tanh, tanh, double, (double)) \
    x(F64_log2, log2, double, (double)) \
    x(F64_log, log, double, (double)) \
    x(F64_log10, log10, double, (double)) \
    x(F64_exp2, exp2, double, (double)) \
    x(F64_exp, exp, double, (double)) \
    x(F64_fabs, fabs, double, (double)) \
    x(F64_trunc, trunc, double, (double)) \
    x(F64_sqrt, sqrt, double, (double)) \
    \
    x(F64_isnan, SLANG_PRELUDE_STD isnan, bool, (double)) \
    x(F64_isfinite, SLANG_PRELUDE_STD isfinite, bool, (double)) \
    x(F64_isinf, SLANG_PRELUDE_STD isinf, bool, (double)) \
    \
    x(F64_atan2, atan2, double, (double, double)) \
    \
    x(F64_frexp, F64_frexp, double, (double, double*)) \
    x(F64_pow, pow, double, (double, double)) \
    \
    x(F64_modf, modf, double, (double, double*)) \
    x(F64_fmod, fmod, double, (double, double)) \
    x(F64_remainder, remainder, double, (double, double)) \
    \
    x(F32_ceil, ceilf, float, (float)) \
    x(F32_floor, floorf, float, (float)) \
    x(F32_round, roundf, float, (float)) \
    x(F32_sin, sinf, float, (float)) \
    x(F32_cos, cosf, float, (float)) \
    x(F32_tan, tanf, float, (float)) \
    x(F32_asin, asinf, float, (float)) \
    x(F32_acos, acosf, float, (float)) \
    x(F32_atan, atanf, float, (float)) \
    x(F32_sinh, sinhf, float, (float)) \
    x(F32_cosh, coshf, float, (float)) \
    x(F32_tanh, tanhf, float, (float)) \
    x(F32_log2, log2f, float, (float)) \
    x(F32_log, logf, float, (float)) \
    x(F32_log10, log10f, float, (float)) \
    x(F32_exp2, exp2f, float, (float)) \
    x(F32_exp, expf, float, (float)) \
    x(F32_fabs, fabsf, float, (float)) \
    x(F32_trunc, truncf, float, (float)) \
    x(F32_sqrt, sqrtf, float, (float)) \
    \
    x(F32_isnan, SLANG_PRELUDE_STD isnan, bool, (float)) \
    x(F32_isfinite, SLANG_PRELUDE_STD isfinite, bool, (float)) \
    x(F32_isinf, SLANG_PRELUDE_STD isinf, bool, (float)) \
    \
    x(F32_atan2, atan2f, float, (float, float)) \
    \
    x(F32_frexp, F32_frexp, float, (float, float*)) \
    x(F32_pow, powf, float, (float, float)) \
    \
    x(F32_modf, modff, float, (float, float*)) \
    x(F32_fmod, fmodf, float, (float, float)) \
    x(F32_remainder, remainderf, float, (float, float)) 

static void _appendBuiltinPrototypes(Slang::StringBuilder& out)
{
    // Make all function names unmangled that are implemented externally.
    out << "extern \"C\" { \n";

#define SLANG_LLVM_APPEND_PROTOTYPE(name, cppName, retType, paramTypes)     out << #retType << " " << #name << #paramTypes << ";\n";
    SLANG_LLVM_FUNCS(SLANG_LLVM_APPEND_PROTOTYPE)

    out << "}\n\n";
}

static const char cppSource[] =
    "extern \"C\" double doSin(double f) { return F64_sin(f); }\n"
    "extern \"C\" int add(int a, int b) { return a + b; } int main() { return 0; }";
=======

static const char cppSource[] =
    //"#include <math.h>\n"

    "extern double sin(double); "

    "double doSin(double f) { return sin(f); }\n"
    "int add(int a, int b) { return a + b; } int main() { return 0; }";
>>>>>>> 2e24d9d2


struct NameAndFunc
{
    typedef void (*Func)();

    const char* name;
    Func func;
};

#define SLANG_LLVM_FUNC(name, retType, paramTypes) NameAndFunc{ #name, (NameAndFunc::Func)static_cast<retType (*) paramTypes>(&name) }

static SlangResult _compile()
{
    _ensureSufficientStack();

    std::unique_ptr<CompilerInstance> clang(new CompilerInstance());
    IntrusiveRefCntPtr<DiagnosticIDs> diagID(new DiagnosticIDs());

    // Register the support for object-file-wrapped Clang modules.
    auto pchOps = clang->getPCHContainerOperations();
    pchOps->registerWriter(std::make_unique<ObjectFilePCHContainerWriter>());
    pchOps->registerReader(std::make_unique<ObjectFilePCHContainerReader>());

    // Initialize targets first, so that --version shows registered targets.
#if 0
    llvm::InitializeAllTargets();
    llvm::InitializeAllTargetMCs();
    llvm::InitializeAllAsmPrinters();
    llvm::InitializeAllAsmParsers();
#else
    // Just initialize items needed for this target.

    llvm::InitializeNativeTarget();
    llvm::InitializeNativeTargetAsmPrinter();
    llvm::InitializeNativeTargetAsmParser();

    llvm::InitializeNativeTargetDisassembler();
#endif

    IntrusiveRefCntPtr<DiagnosticOptions> diagOpts = new DiagnosticOptions();

    // TODO(JS): We might just want this to talk directly to the listener.
    // For now we just buffer up. 
    BufferedDiagnosticConsumer diagsBuffer;

    IntrusiveRefCntPtr<DiagnosticsEngine> diags = new DiagnosticsEngine(diagID, diagOpts, &diagsBuffer, false);

    Slang::StringBuilder source;
    _appendBuiltinPrototypes(source);
    source << "\n\n";
    source << cppSource;

    StringRef sourceStringRef(source.getBuffer(), source.getLength());

    auto sourceBuffer = llvm::MemoryBuffer::getMemBuffer(sourceStringRef);

    auto& invocation = clang->getInvocation();

    std::string verboseOutputString;

    // Capture all of the verbose output into a buffer, so not writen to stdout
    clang->setVerboseOutputStream(std::make_unique<llvm::raw_string_ostream>(verboseOutputString));
    
    SmallVector<char> output;
    clang->setOutputStream(std::make_unique<llvm::raw_svector_ostream>(output));
    
    frontend::ActionKind action = frontend::ActionKind::EmitLLVMOnly;

    // EmitCodeGenOnly doesn't appear to actually emit anything
    // EmitLLVM outputs LLVM assembly
    // EmitLLVMOnly doesn't 'emit' anything, but the IR that is produced is accessible, from the 'action'.

    //action = frontend::ActionKind::EmitLLVMOnly;

    //action = frontend::ActionKind::EmitBC;
    action = frontend::ActionKind::EmitLLVM;
    // 
    //action = frontend::ActionKind::EmitCodeGenOnly;
    //action = frontend::ActionKind::EmitObj;
    //action = frontend::ActionKind::EmitAssembly;

    {
        auto& opts = invocation.getFrontendOpts();

        // Add the source
        // TODO(JS): For the moment this kind of include does *NOT* show a input source filename
        // not super surprising as one isn't set, but it's not clear how one would be set when the input is a memory buffer.
        // For Slang usage, this probably isn't an issue, because it's *output* typically holds #line directives.
        {
            InputKind inputKind(Language::CXX, InputKind::Format::Source);
            FrontendInputFile inputFile(*sourceBuffer, inputKind);

            opts.Inputs.push_back(inputFile);
        }

        opts.ProgramAction = action;
    }

    {
        auto opts = invocation.getLangOpts();
        opts->Bool = 1;
        opts->CPlusPlus = 1;
        opts->LangStd = LangStandard::Kind::lang_cxx11;
    }

    {
        auto& opts = invocation.getHeaderSearchOpts();

        opts.UseBuiltinIncludes = true;
        opts.UseStandardSystemIncludes = true;
        opts.UseStandardCXXIncludes = true;

        /// Use libc++ instead of the default libstdc++.
        opts.UseLibcxx = true;
    }

    llvm::Triple targetTriple;
    {
        auto& opts = invocation.getTargetOpts();

        opts.Triple = LLVM_DEFAULT_TARGET_TRIPLE;

        // A code model isn't set by default, "default" seems to fit the bill here 
        opts.CodeModel = "default";

        targetTriple = llvm::Triple(opts.Triple);
    }

    {
        auto& opts = invocation.getCodeGenOpts();

        // Set to -O0 initially
        opts.OptimizationLevel = 0;

        // Copy over the targets CodeModel
        opts.CodeModel = invocation.getTargetOpts().CodeModel;
    }
 
    //const llvm::opt::OptTable& opts = clang::driver::getDriverOptTable();

    // TODO(JS): Need a way to find in system search paths, for now we just don't bother
    //
    // The system search paths are for includes for compiler intrinsics it seems. 
    // Infer the builtin include path if unspecified.
#if 0
    {
        auto& searchOpts = clang->getHeaderSearchOpts();
        if (searchOpts.UseBuiltinIncludes && searchOpts.ResourceDir.empty())
        {
            // TODO(JS): Hack - hard coded path such that we can test out the
            // resource directory functionality.

            StringRef binaryPath = "F:/dev/llvm-12.0/llvm-project-llvmorg-12.0.1/build.vs/Release/bin";

            // Dir is bin/ or lib/, depending on where BinaryPath is.

            // On Windows, libclang.dll is in bin/.
            // On non-Windows, libclang.so/.dylib is in lib/.
            // With a static-library build of libclang, LibClangPath will contain the
            // path of the embedding binary, which for LLVM binaries will be in bin/.
            // ../lib gets us to lib/ in both cases.
            SmallString<128> path = llvm::sys::path::parent_path(binaryPath);
            llvm::sys::path::append(path, Twine("lib") + CLANG_LIBDIR_SUFFIX, "clang", CLANG_VERSION_STRING);
        
            searchOpts.ResourceDir = path.c_str();
        }
    }
#endif

    // Create the actual diagnostics engine.
    clang->createDiagnostics();
    clang->setDiagnostics(diags.get());

    if (!clang->hasDiagnostics())
        return SLANG_FAIL;

    //
    clang->createFileManager();
    clang->createSourceManager(clang->getFileManager());

    // Set an error handler, so that any LLVM backend diagnostics go through our
    // error handler.
    llvm::install_fatal_error_handler(_llvmErrorHandler, static_cast<void*>(&clang->getDiagnostics()));

    std::unique_ptr<LLVMContext> llvmContext = std::make_unique<LLVMContext>();

    clang::CodeGenAction* codeGenAction = nullptr;
    std::unique_ptr<FrontendAction> act;

    {
        // If we are going to just emit IR, we need to have access to the underlying type
        if (action == frontend::ActionKind::EmitLLVMOnly)
        {
            EmitLLVMOnlyAction* llvmOnlyAction = new EmitLLVMOnlyAction(llvmContext.get());
            codeGenAction = llvmOnlyAction;
            // Make act the owning ptr
            act = std::unique_ptr<FrontendAction>(llvmOnlyAction);
        }
        else
        {
            act = CreateFrontendAction(*clang);
        }

        if (!act)
        {
            return SLANG_FAIL;
        }

        const bool compileSucceeded = clang->ExecuteAction(*act);

        if (!compileSucceeded || diagsBuffer.hasError())
        {
            return SLANG_FAIL;
        }
    }

    std::unique_ptr<llvm::Module> module;
       
    switch (action)
    {
        case frontend::ActionKind::EmitLLVM:
        {
            
            // LLVM output is text, that must be zero terminated
            output.push_back(char(0));

            StringRef identifier;
            StringRef data(output.begin(), output.size() - 1);

            MemoryBufferRef memoryBufferRef(data, identifier);

            SMDiagnostic err;
            module = llvm::parseIR(memoryBufferRef, err, *llvmContext);
            break;
        }
        case frontend::ActionKind::EmitBC:
        {
            StringRef identifier;
            StringRef data(output.begin(), output.size());

            MemoryBufferRef memoryBufferRef(data, identifier);

            SMDiagnostic err;
            module = llvm::parseIR(memoryBufferRef, err, *llvmContext);
            break;
        }
        case frontend::ActionKind::EmitLLVMOnly:
        {
            // Get the module produced by the action
            module = codeGenAction->takeModule();
            break;
        }
    }

    // Try running something in the module on the JIT
    {
        std::unique_ptr<llvm::orc::LLJIT> jit;
        {
            // Create the JIT

            LLJITBuilder jitBuilder;

            Expected<std::unique_ptr< llvm::orc::LLJIT>> expectJit = jitBuilder.create();
            if (!expectJit)
            {
                return SLANG_FAIL;
            }
            jit = std::move(*expectJit); 
        }

        // Used the following link to test this out
        // https://www.llvm.org/docs/ORCv2.html
        // https://www.llvm.org/docs/ORCv2.html#processandlibrarysymbols

        {
            auto& es = jit->getExecutionSession();

            const DataLayout& dl = jit->getDataLayout();
            MangleAndInterner mangler(es, dl);

            // The name of the lib must be unique. Should be here as we are only thing adding libs
            auto& stdcLibExpected = es.createJITDylib("stdc");

            if (stdcLibExpected)
            {
                auto& stdcLib = *stdcLibExpected;

                // Add all the symbolmap
                SymbolMap symbolMap;

                //symbolMap.insert(std::make_pair(mangler("sin"), JITEvaluatedSymbol::fromPointer(static_cast<double (*)(double)>(&sin))));

                const NameAndFunc funcs[] =
                {
<<<<<<< HEAD
                    SLANG_LLVM_FUNCS(SLANG_LLVM_FUNC)
=======
                    SLANG_LLVM_FUNC(sin, double, (double)),
                    SLANG_LLVM_FUNC(cos, double, (double)),
                    SLANG_LLVM_FUNC(tan, double, (double)),
>>>>>>> 2e24d9d2
                };

                for (auto& func : funcs)
                {
                    symbolMap.insert(std::make_pair(mangler(func.name), JITEvaluatedSymbol::fromPointer(func.func)));
                }

                stdcLib.define(absoluteSymbols(symbolMap));

<<<<<<< HEAD
                // Required or the symbols won't be found
                jit->getMainJITDylib().addToLinkOrder(stdcLib);
=======
                jit->getMainJITDylib().addToLinkOrder(stdcLib);

                // Not clear how to add to link order?
                //            MainJD.addToLinkOrder(&LibA);

>>>>>>> 2e24d9d2
            }
        }

        ThreadSafeModule threadSafeModule(std::move(module), std::move(llvmContext));

        jit->addIRModule(std::move(threadSafeModule));

        // Look up the JIT'd function, cast it to a function pointer, then call it.

        auto addExpected = jit->lookup("add");
        if (addExpected)
        {
            auto add = std::move(*addExpected);
            typedef int (*Func)(int, int);

            Func func = (Func)add.getAddress();
            int result = func(1, 3);

            SLANG_ASSERT(result == 4);
        }

        auto doSinExpected = jit->lookup("doSin");
        if (doSinExpected)
        {
            auto doSin = std::move(*doSinExpected);
            typedef double (*Func)(double);
            Func func = (Func)doSin.getAddress();

            double result = func(0.5);

            SLANG_ASSERT(result == ::sin(0.5));
        }
    }

    return SLANG_OK;
}

} // namespace slang_clang

int main(const char* const* argv, int argc)
{
    auto res = slang_clang::_compile();

    return SLANG_SUCCEEDED(res) ? 0 : 1;
}<|MERGE_RESOLUTION|>--- conflicted
+++ resolved
@@ -62,25 +62,16 @@
 #include <core/slang-list.h>
 #include <core/slang-string.h>
 
-
-// Slang core
-
-#include <core/slang-string.h>
-
 #include <stdio.h>
 
 // We want to make math functions available to the JIT
-<<<<<<< HEAD
 #if SLANG_GCC_FAMILY && __GNUC__ < 6
 #   include <cmath>
-#   define SLANG_PRELUDE_STD std::
+#   define SLANG_LLVM_STD std::
 #else
 #   include <math.h>
-#   define SLANG_PRELUDE_STD
+#   define SLANG_LLVM_STD
 #endif
-=======
-#include <math.h>
->>>>>>> 2e24d9d2
 
 namespace slang_clang {
 
@@ -154,22 +145,12 @@
     Slang::List<Entry> m_entries;
 };
 
-<<<<<<< HEAD
 /*
-* If I define all the functions in such a way that I can test here, then that might be handy. Actually doing that
-* means I don't have to put anything inside of the prelude, because I could just generate code to add the prototypes.
-*/
-
-
-
-/*
-* So a question is how to make the prototypes available for these functions. They would need to be defined before the
+* A question is how to make the prototypes available for these functions. They would need to be defined before the
 * the prelude - or potentially in the prelude.
 *
-* That I could have a define that handled this in the prelude - such as SLANG_LLVM_JIT (say), and in doing so remove
-* the whole definition issue.
-*
-* Note that inside this file - we do need to have the special handling to be able to access said functions. 
+* I could just define the prototypes in the prelude, and only impl, if needed. Here though I require that all the functions
+* implemented here, use C style names (ie unmanagled) to simplify lookup.
 */
 
 struct NameAndFunc
@@ -227,9 +208,9 @@
     x(F64_trunc, trunc, double, (double)) \
     x(F64_sqrt, sqrt, double, (double)) \
     \
-    x(F64_isnan, SLANG_PRELUDE_STD isnan, bool, (double)) \
-    x(F64_isfinite, SLANG_PRELUDE_STD isfinite, bool, (double)) \
-    x(F64_isinf, SLANG_PRELUDE_STD isinf, bool, (double)) \
+    x(F64_isnan, SLANG_LLVM_STD isnan, bool, (double)) \
+    x(F64_isfinite, SLANG_LLVM_STD isfinite, bool, (double)) \
+    x(F64_isinf, SLANG_LLVM_STD isinf, bool, (double)) \
     \
     x(F64_atan2, atan2, double, (double, double)) \
     \
@@ -261,9 +242,9 @@
     x(F32_trunc, truncf, float, (float)) \
     x(F32_sqrt, sqrtf, float, (float)) \
     \
-    x(F32_isnan, SLANG_PRELUDE_STD isnan, bool, (float)) \
-    x(F32_isfinite, SLANG_PRELUDE_STD isfinite, bool, (float)) \
-    x(F32_isinf, SLANG_PRELUDE_STD isinf, bool, (float)) \
+    x(F32_isnan, SLANG_LLVM_STD isnan, bool, (float)) \
+    x(F32_isfinite, SLANG_LLVM_STD isfinite, bool, (float)) \
+    x(F32_isinf, SLANG_LLVM_STD isinf, bool, (float)) \
     \
     x(F32_atan2, atan2f, float, (float, float)) \
     \
@@ -288,27 +269,6 @@
 static const char cppSource[] =
     "extern \"C\" double doSin(double f) { return F64_sin(f); }\n"
     "extern \"C\" int add(int a, int b) { return a + b; } int main() { return 0; }";
-=======
-
-static const char cppSource[] =
-    //"#include <math.h>\n"
-
-    "extern double sin(double); "
-
-    "double doSin(double f) { return sin(f); }\n"
-    "int add(int a, int b) { return a + b; } int main() { return 0; }";
->>>>>>> 2e24d9d2
-
-
-struct NameAndFunc
-{
-    typedef void (*Func)();
-
-    const char* name;
-    Func func;
-};
-
-#define SLANG_LLVM_FUNC(name, retType, paramTypes) NameAndFunc{ #name, (NameAndFunc::Func)static_cast<retType (*) paramTypes>(&name) }
 
 static SlangResult _compile()
 {
@@ -371,10 +331,10 @@
     // EmitLLVM outputs LLVM assembly
     // EmitLLVMOnly doesn't 'emit' anything, but the IR that is produced is accessible, from the 'action'.
 
-    //action = frontend::ActionKind::EmitLLVMOnly;
+    action = frontend::ActionKind::EmitLLVMOnly;
 
     //action = frontend::ActionKind::EmitBC;
-    action = frontend::ActionKind::EmitLLVM;
+    //action = frontend::ActionKind::EmitLLVM;
     // 
     //action = frontend::ActionKind::EmitCodeGenOnly;
     //action = frontend::ActionKind::EmitObj;
@@ -593,13 +553,7 @@
 
                 const NameAndFunc funcs[] =
                 {
-<<<<<<< HEAD
                     SLANG_LLVM_FUNCS(SLANG_LLVM_FUNC)
-=======
-                    SLANG_LLVM_FUNC(sin, double, (double)),
-                    SLANG_LLVM_FUNC(cos, double, (double)),
-                    SLANG_LLVM_FUNC(tan, double, (double)),
->>>>>>> 2e24d9d2
                 };
 
                 for (auto& func : funcs)
@@ -609,16 +563,8 @@
 
                 stdcLib.define(absoluteSymbols(symbolMap));
 
-<<<<<<< HEAD
                 // Required or the symbols won't be found
                 jit->getMainJITDylib().addToLinkOrder(stdcLib);
-=======
-                jit->getMainJITDylib().addToLinkOrder(stdcLib);
-
-                // Not clear how to add to link order?
-                //            MainJD.addToLinkOrder(&LibA);
-
->>>>>>> 2e24d9d2
             }
         }
 
